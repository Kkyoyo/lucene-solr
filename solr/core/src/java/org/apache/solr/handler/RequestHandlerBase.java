/*
 * Licensed to the Apache Software Foundation (ASF) under one or more
 * contributor license agreements.  See the NOTICE file distributed with
 * this work for additional information regarding copyright ownership.
 * The ASF licenses this file to You under the Apache License, Version 2.0
 * (the "License"); you may not use this file except in compliance with
 * the License.  You may obtain a copy of the License at
 *
 *     http://www.apache.org/licenses/LICENSE-2.0
 *
 * Unless required by applicable law or agreed to in writing, software
 * distributed under the License is distributed on an "AS IS" BASIS,
 * WITHOUT WARRANTIES OR CONDITIONS OF ANY KIND, either express or implied.
 * See the License for the specific language governing permissions and
 * limitations under the License.
 */
package org.apache.solr.handler;

import java.lang.invoke.MethodHandles;
import java.util.Collection;
import java.util.Map;
import java.util.concurrent.ConcurrentHashMap;

import com.codahale.metrics.Counter;
import com.codahale.metrics.Meter;
import com.codahale.metrics.Timer;
import com.google.common.collect.ImmutableList;
import org.apache.solr.api.Api;
import org.apache.solr.api.ApiBag;
import org.apache.solr.api.ApiSupport;
import org.apache.solr.common.SolrException;
import org.apache.solr.common.params.CommonParams;
import org.apache.solr.common.params.ShardParams;
import org.apache.solr.common.params.SolrParams;
import org.apache.solr.common.util.NamedList;
import org.apache.solr.common.util.SuppressForbidden;
import org.apache.solr.core.PluginBag;
import org.apache.solr.core.PluginInfo;
import org.apache.solr.core.SolrInfoBean;
import org.apache.solr.metrics.MetricsMap;
import org.apache.solr.metrics.SolrMetricsContext;
import org.apache.solr.request.SolrQueryRequest;
import org.apache.solr.request.SolrRequestHandler;
import org.apache.solr.response.SolrQueryResponse;
import org.apache.solr.search.SyntaxError;
import org.apache.solr.util.SolrPluginUtils;
import org.slf4j.Logger;
import org.slf4j.LoggerFactory;

import static org.apache.solr.core.RequestParams.USEPARAM;

/**
 *
 */
public abstract class RequestHandlerBase implements SolrRequestHandler, SolrInfoBean, NestedRequestHandler, ApiSupport {

  protected NamedList initArgs = null;
  protected SolrParams defaults;
  protected SolrParams appends;
  protected SolrParams invariants;
  protected boolean httpCaching = true;

  // Statistics
  private Meter numErrors = new Meter();
  private Meter numServerErrors = new Meter();
  private Meter numClientErrors = new Meter();
  private Meter numTimeouts = new Meter();
  private Counter requests = new Counter();
  private final Map<String, Counter> shardPurposes = new ConcurrentHashMap<>();
  private Timer requestTimes = new Timer();
  private Timer distribRequestTimes = new Timer();
  private Timer localRequestTimes = new Timer();
  private Counter totalTime = new Counter();
  private Counter distribTotalTime = new Counter();
  private Counter localTotalTime = new Counter();

  private final long handlerStart;

  private static final Logger log = LoggerFactory.getLogger(MethodHandles.lookup().lookupClass());

  private PluginInfo pluginInfo;

  protected SolrMetricsContext solrMetricsContext;


  @SuppressForbidden(reason = "Need currentTimeMillis, used only for stats output")
  public RequestHandlerBase() {
    handlerStart = System.currentTimeMillis();
  }

  /**
   * Initializes the {@link org.apache.solr.request.SolrRequestHandler} by creating three {@link org.apache.solr.common.params.SolrParams} named.
   * <table border="1" summary="table of parameters">
   * <tr><th>Name</th><th>Description</th></tr>
   * <tr><td>defaults</td><td>Contains all of the named arguments contained within the list element named "defaults".</td></tr>
   * <tr><td>appends</td><td>Contains all of the named arguments contained within the list element named "appends".</td></tr>
   * <tr><td>invariants</td><td>Contains all of the named arguments contained within the list element named "invariants".</td></tr>
   * </table>
   * <p>
   * Example:
   * <pre>
   * &lt;lst name="defaults"&gt;
   * &lt;str name="echoParams"&gt;explicit&lt;/str&gt;
   * &lt;str name="qf"&gt;text^0.5 features^1.0 name^1.2 sku^1.5 id^10.0&lt;/str&gt;
   * &lt;str name="mm"&gt;2&lt;-1 5&lt;-2 6&lt;90%&lt;/str&gt;
   * &lt;str name="bq"&gt;incubationdate_dt:[* TO NOW/DAY-1MONTH]^2.2&lt;/str&gt;
   * &lt;/lst&gt;
   * &lt;lst name="appends"&gt;
   * &lt;str name="fq"&gt;inStock:true&lt;/str&gt;
   * &lt;/lst&gt;
   *
   * &lt;lst name="invariants"&gt;
   * &lt;str name="facet.field"&gt;cat&lt;/str&gt;
   * &lt;str name="facet.field"&gt;manu_exact&lt;/str&gt;
   * &lt;str name="facet.query"&gt;price:[* TO 500]&lt;/str&gt;
   * &lt;str name="facet.query"&gt;price:[500 TO *]&lt;/str&gt;
   * &lt;/lst&gt;
   * </pre>
   *
   * @param args The {@link org.apache.solr.common.util.NamedList} to initialize from
   * @see #handleRequest(org.apache.solr.request.SolrQueryRequest, org.apache.solr.response.SolrQueryResponse)
   * @see #handleRequestBody(org.apache.solr.request.SolrQueryRequest, org.apache.solr.response.SolrQueryResponse)
   * @see org.apache.solr.util.SolrPluginUtils#setDefaults(org.apache.solr.request.SolrQueryRequest, org.apache.solr.common.params.SolrParams, org.apache.solr.common.params.SolrParams, org.apache.solr.common.params.SolrParams)
   * @see NamedList#toSolrParams()
   * <p>
   * See also the example solrconfig.xml located in the Solr codebase (example/solr/conf).
   */
  @Override
  public void init(NamedList args) {
    initArgs = args;

    if (args != null) {
      defaults = getSolrParamsFromNamedList(args, "defaults");
      appends = getSolrParamsFromNamedList(args, "appends");
      invariants = getSolrParamsFromNamedList(args, "invariants");
    }

    if (initArgs != null) {
      Object caching = initArgs.get("httpCaching");
      httpCaching = caching != null ? Boolean.parseBoolean(caching.toString()) : true;
    }

  }

  @Override
  public SolrMetricsContext getSolrMetricsContext() {
    return solrMetricsContext;
  }

  @Override
  public void initializeMetrics(SolrMetricsContext parentContext, String scope) {
    this.solrMetricsContext = parentContext.getChildContext(this, scope);
    numErrors = solrMetricsContext.meter("errors", getCategory().toString());
    numServerErrors = solrMetricsContext.meter("serverErrors", getCategory().toString());
    numClientErrors = solrMetricsContext.meter("clientErrors", getCategory().toString());
    numTimeouts = solrMetricsContext.meter("timeouts", getCategory().toString());
    requests = solrMetricsContext.counter("requests", getCategory().toString());
    MetricsMap metricsMap = new MetricsMap((detail, map) ->
        shardPurposes.forEach((k, v) -> map.put(k, v.getCount())));
<<<<<<< HEAD
    solrMetricsContext.gauge(metricsMap, true, "shardRequests", getCategory().toString());
    requestTimes = solrMetricsContext.timer("requestTimes", getCategory().toString());
    totalTime = solrMetricsContext.counter("totalTime", getCategory().toString());
    solrMetricsContext.gauge(() -> handlerStart, true, "handlerStart", getCategory().toString());
=======
    solrMetricsContext.gauge(metricsMap, true, "shardRequests", getCategory().toString(), scope);
    requestTimes = solrMetricsContext.timer("requestTimes", getCategory().toString(), scope);
    distribRequestTimes = solrMetricsContext.timer("requestTimes", getCategory().toString(), scope, "distrib");
    localRequestTimes = solrMetricsContext.timer("requestTimes", getCategory().toString(), scope, "local");
    totalTime = solrMetricsContext.counter("totalTime", getCategory().toString(), scope);
    distribTotalTime = solrMetricsContext.counter("totalTime", getCategory().toString(), scope, "distrib");
    localTotalTime = solrMetricsContext.counter("totalTime", getCategory().toString(), scope, "local");
    solrMetricsContext.gauge(() -> handlerStart, true, "handlerStart", getCategory().toString(), scope);
>>>>>>> b5a2cfba
  }

  public static SolrParams getSolrParamsFromNamedList(NamedList args, String key) {
    Object o = args.get(key);
    if (o != null && o instanceof NamedList) {
      return ((NamedList) o).toSolrParams();
    }
    return null;
  }

  public NamedList getInitArgs() {
    return initArgs;
  }

  public abstract void handleRequestBody(SolrQueryRequest req, SolrQueryResponse rsp) throws Exception;

  @Override
  public void handleRequest(SolrQueryRequest req, SolrQueryResponse rsp) {
    requests.inc();
    // requests are distributed by default when ZK is in use, unless indicated otherwise
    boolean distrib = req.getParams().getBool(CommonParams.DISTRIB,
        req.getCore() != null ? req.getCore().getCoreContainer().isZooKeeperAware() : false);
    if (req.getParams().getBool(ShardParams.IS_SHARD, false)) {
      shardPurposes.computeIfAbsent("total", name -> new Counter()).inc();
      int purpose = req.getParams().getInt(ShardParams.SHARDS_PURPOSE, 0);
      if (purpose != 0) {
        String[] names = SolrPluginUtils.getRequestPurposeNames(purpose);
        for (String n : names) {
          shardPurposes.computeIfAbsent(n, name -> new Counter()).inc();
        }
      }
    }
    Timer.Context timer = requestTimes.time();
    Timer.Context dTimer = distrib ? distribRequestTimes.time() : localRequestTimes.time();
    try {
      if (pluginInfo != null && pluginInfo.attributes.containsKey(USEPARAM))
        req.getContext().put(USEPARAM, pluginInfo.attributes.get(USEPARAM));
      SolrPluginUtils.setDefaults(this, req, defaults, appends, invariants);
      req.getContext().remove(USEPARAM);
      rsp.setHttpCaching(httpCaching);
      handleRequestBody(req, rsp);
      // count timeouts
      NamedList header = rsp.getResponseHeader();
      if (header != null) {
        if (Boolean.TRUE.equals(header.getBooleanArg(
            SolrQueryResponse.RESPONSE_HEADER_PARTIAL_RESULTS_KEY))) {
          numTimeouts.mark();
          rsp.setHttpCaching(false);
        }
      }
    } catch (Exception e) {
      if (req.getCore() != null) {
        boolean isTragic = req.getCore().getCoreContainer().checkTragicException(req.getCore());
        if (isTragic) {
          if (e instanceof SolrException) {
            // Tragic exceptions should always throw a server error
            assert ((SolrException) e).code() == 500;
          } else {
            // wrap it in a solr exception
            e = new SolrException(SolrException.ErrorCode.SERVER_ERROR, e.getMessage(), e);
          }
        }
      }
      boolean incrementErrors = true;
      boolean isServerError = true;
      if (e instanceof SolrException) {
        SolrException se = (SolrException) e;
        if (se.code() == SolrException.ErrorCode.CONFLICT.code) {
          incrementErrors = false;
        } else if (se.code() >= 400 && se.code() < 500) {
          isServerError = false;
        }
      } else {
        if (e instanceof SyntaxError) {
          isServerError = false;
          e = new SolrException(SolrException.ErrorCode.BAD_REQUEST, e);
        }
      }

      rsp.setException(e);

      if (incrementErrors) {
        SolrException.log(log, e);

        numErrors.mark();
        if (isServerError) {
          numServerErrors.mark();
        } else {
          numClientErrors.mark();
        }
      }
    } finally {
      dTimer.stop();
      long elapsed = timer.stop();
      totalTime.inc(elapsed);
      if (distrib) {
        distribTotalTime.inc(elapsed);
      } else {
        localTotalTime.inc(elapsed);
      }
    }
  }

  //////////////////////// SolrInfoMBeans methods //////////////////////

  @Override
  public String getName() {
    return this.getClass().getName();
  }

  @Override
  public abstract String getDescription();

  @Override
  public Category getCategory() {
    return Category.QUERY;
  }

  @Override
  public SolrRequestHandler getSubHandler(String subPath) {
    return null;
  }


  /**
   * Get the request handler registered to a given name.
   * <p>
   * This function is thread safe.
   */
  public static SolrRequestHandler getRequestHandler(String handlerName, PluginBag<SolrRequestHandler> reqHandlers) {
    if (handlerName == null) return null;
    SolrRequestHandler handler = reqHandlers.get(handlerName);
    int idx = 0;
    if (handler == null) {
      for (; ; ) {
        idx = handlerName.indexOf('/', idx + 1);
        if (idx > 0) {
          String firstPart = handlerName.substring(0, idx);
          handler = reqHandlers.get(firstPart);
          if (handler == null) continue;
          if (handler instanceof NestedRequestHandler) {
            return ((NestedRequestHandler) handler).getSubHandler(handlerName.substring(idx));
          }
        } else {
          break;
        }
      }
    }
    return handler;
  }

  public void setPluginInfo(PluginInfo pluginInfo) {
    if (this.pluginInfo == null) this.pluginInfo = pluginInfo;
  }

  public PluginInfo getPluginInfo() {
    return pluginInfo;
  }

  @Override
  public Collection<Api> getApis() {
    return ImmutableList.of(new ApiBag.ReqHandlerToApi(this, ApiBag.constructSpec(pluginInfo)));
  }
}

<|MERGE_RESOLUTION|>--- conflicted
+++ resolved
@@ -157,21 +157,14 @@
     requests = solrMetricsContext.counter("requests", getCategory().toString());
     MetricsMap metricsMap = new MetricsMap((detail, map) ->
         shardPurposes.forEach((k, v) -> map.put(k, v.getCount())));
-<<<<<<< HEAD
     solrMetricsContext.gauge(metricsMap, true, "shardRequests", getCategory().toString());
     requestTimes = solrMetricsContext.timer("requestTimes", getCategory().toString());
+    distribRequestTimes = solrMetricsContext.timer("distrib.requestTimes", getCategory().toString());
+    localRequestTimes = solrMetricsContext.timer("local.requestTimes", getCategory().toString());
     totalTime = solrMetricsContext.counter("totalTime", getCategory().toString());
+    distribTotalTime = solrMetricsContext.counter("distrib.totalTime", getCategory().toString());
+    localTotalTime = solrMetricsContext.counter("local.totalTime", getCategory().toString());
     solrMetricsContext.gauge(() -> handlerStart, true, "handlerStart", getCategory().toString());
-=======
-    solrMetricsContext.gauge(metricsMap, true, "shardRequests", getCategory().toString(), scope);
-    requestTimes = solrMetricsContext.timer("requestTimes", getCategory().toString(), scope);
-    distribRequestTimes = solrMetricsContext.timer("requestTimes", getCategory().toString(), scope, "distrib");
-    localRequestTimes = solrMetricsContext.timer("requestTimes", getCategory().toString(), scope, "local");
-    totalTime = solrMetricsContext.counter("totalTime", getCategory().toString(), scope);
-    distribTotalTime = solrMetricsContext.counter("totalTime", getCategory().toString(), scope, "distrib");
-    localTotalTime = solrMetricsContext.counter("totalTime", getCategory().toString(), scope, "local");
-    solrMetricsContext.gauge(() -> handlerStart, true, "handlerStart", getCategory().toString(), scope);
->>>>>>> b5a2cfba
   }
 
   public static SolrParams getSolrParamsFromNamedList(NamedList args, String key) {
