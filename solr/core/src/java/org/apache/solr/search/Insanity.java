--- conflicted
+++ resolved
@@ -68,11 +68,7 @@
           filteredInfos.add(new FieldInfo(fi.name, fi.number, fi.hasVectors(), fi.omitsNorms(),
                                           fi.hasPayloads(), fi.getIndexOptions(), DocValuesType.NONE, -1, Collections.emptyMap(),
                                           fi.getPointDimensionCount(), fi.getPointIndexDimensionCount(), fi.getPointNumBytes(),
-<<<<<<< HEAD
-                                          fi.getVectorDimension(), fi.getVectorScoreFunction(), fi.isSoftDeletesField()));
-=======
                                           fi.getVectorDimension(), fi.getVectorSearchStrategy(), fi.isSoftDeletesField()));
->>>>>>> 4bf25415
         } else {
           filteredInfos.add(fi);
         }
